/*
 * synergy -- mouse and keyboard sharing utility
 * Copyright (C) 2016 Symless Ltd.
 * 
 * This package is free software; you can redistribute it and/or
 * modify it under the terms of the GNU General Public License
 * found in the file LICENSE that should have accompanied this file.
 * 
 * This package is distributed in the hope that it will be useful,
 * but WITHOUT ANY WARRANTY; without even the implied warranty of
 * MERCHANTABILITY or FITNESS FOR A PARTICULAR PURPOSE.  See the
 * GNU General Public License for more details.
 *
 * You should have received a copy of the GNU General Public License
 * along with this program.  If not, see <http://www.gnu.org/licenses/>.
 */

#include "SerialKey.h"

#include <fstream>
#include <iostream>
#include <algorithm>
#include <vector>
#include <climits>

using namespace std;

SerialKey::SerialKey(Edition edition):
	m_userLimit(1),
	m_warnTime(ULLONG_MAX),
	m_expireTime(ULLONG_MAX),
	m_edition(edition),
	m_trial(false),
	m_valid(true)
{
}

SerialKey::SerialKey(std::string serial) :
	m_userLimit(1),
	m_warnTime(0),
	m_expireTime(0),
	m_edition(Edition::kBasic),
	m_trial(true),
	m_valid(false)
{
	string plainText = decode(serial);
	if (!plainText.empty()) {
		parse(plainText);
	}
}

bool
SerialKey::isValid(time_t currentTime) const
{
	bool result = false;
	
	if (m_valid) {
		if (m_trial) {
			if (currentTime < m_expireTime) {
				result = true;
			}
		}
		else {
			result = true;
		}
	}
	
	return result;
}

bool
SerialKey::isExpiring(time_t currentTime) const
{
	bool result = false;
	
	if (m_valid) {
		if (m_warnTime <= currentTime && currentTime < m_expireTime) {
			result = true;
		}
	}
	
	return result;
}

bool
SerialKey::isExpired(time_t currentTime) const
{
	bool result = false;
	
	if (m_valid) {
		if (m_expireTime <= currentTime) {
			result = true;
		}
	}
	
	return result;
}

bool
SerialKey::isTrial() const
{
	return m_trial;
}

Edition 
SerialKey::edition() const
{
	return m_edition;
}

time_t
SerialKey::daysLeft(time_t currentTime) const
{
	unsigned long long timeLeft =  0;
<<<<<<< HEAD
	if (currentTime < m_expireTime) {
=======
	unsigned long long day = 60 * 60 * 24;
	
	if (m_expireTime > currentTime) {
>>>>>>> dc31f395
		timeLeft = m_expireTime - currentTime;
	}

	unsigned long long dayLeft = 0;
	dayLeft = timeLeft % day != 0 ? 1 : 0;
	
	return timeLeft / day + dayLeft;
}

std::string
SerialKey::decode(const std::string& serial) const
{
	static const char* const lut = "0123456789ABCDEF";
	string output;
	size_t len = serial.length();
	if (len & 1) {
		return output;
	}
	
	output.reserve(len / 2);
	for (size_t i = 0; i < len; i += 2) {
		
		char a = serial[i];
		char b = serial[i + 1];
		
		const char* p = std::lower_bound(lut, lut + 16, a);
		const char* q = std::lower_bound(lut, lut + 16, b);
		
		if (*q != b || *p != a) {
			return output;
		}
		
		output.push_back(static_cast<char>(((p - lut) << 4) | (q - lut)));
	}
	
	return output;
}

void
SerialKey::parse(std::string plainSerial)
{
	string parityStart = plainSerial.substr(0, 1);
	string parityEnd = plainSerial.substr(plainSerial.length() - 1, 1);
	
	// check for parity chars { and }, record parity result, then remove them.
	if (parityStart == "{" && parityEnd == "}") {
		plainSerial = plainSerial.substr(1, plainSerial.length() - 2);
		
		// tokenize serialised subscription.
		vector<string> parts;
		std::string::size_type pos = 0;
		bool look = true;
		while (look) {
			std::string::size_type start = pos;
			pos = plainSerial.find(";", pos);
			if (pos == string::npos) {
				pos = plainSerial.length();
				look = false;
			}
			parts.push_back(plainSerial.substr(start, pos - start));
			pos += 1;
		}

		if ((parts.size() == 8)
			&& (parts.at(0).find("v1") != string::npos)) {
			// e.g.: {v1;basic;Bob;1;email;company name;1398297600;1398384000}
			m_edition = getEdition(parts.at(1));
			m_name = parts.at(2);
			m_trial = false;
			sscanf(parts.at(3).c_str(), "%d", &m_userLimit);
			m_email = parts.at(4);
			m_company = parts.at(5);
			sscanf(parts.at(6).c_str(), "%lld", &m_warnTime);
			sscanf(parts.at(7).c_str(), "%lld", &m_expireTime);
			m_valid = true;
		}
		else if ((parts.size() == 9)
				 && (parts.at(0).find("v2") != string::npos)) {
			// e.g.: {v2;trial;basic;Bob;1;email;company name;1398297600;1398384000}
			m_trial = parts.at(1) == "trial" ? true : false;
			m_edition = getEdition(parts.at(2));
			m_name = parts.at(3);
			sscanf(parts.at(4).c_str(), "%d", &m_userLimit);
			m_email = parts.at(5);
			m_company = parts.at(6);
			sscanf(parts.at(7).c_str(), "%lld", &m_warnTime);
			sscanf(parts.at(8).c_str(), "%lld", &m_expireTime);
			m_valid = true;
		}
	}
}

Edition
SerialKey::getEdition(std::string editionStr)
{
	Edition e = Edition::kBasic;
	if (editionStr == "pro") {
		e = Edition::kPro;
	}
	
	return e;
}<|MERGE_RESOLUTION|>--- conflicted
+++ resolved
@@ -112,13 +112,9 @@
 SerialKey::daysLeft(time_t currentTime) const
 {
 	unsigned long long timeLeft =  0;
-<<<<<<< HEAD
+	unsigned long long const day = 60 * 60 * 24;
+	
 	if (currentTime < m_expireTime) {
-=======
-	unsigned long long day = 60 * 60 * 24;
-	
-	if (m_expireTime > currentTime) {
->>>>>>> dc31f395
 		timeLeft = m_expireTime - currentTime;
 	}
 
